import pytest

import hydration as h


class Garzon(h.Struct):
    arr = h.Array(field_type=h.UInt8(3), length=3, value=(1, 2))
    nested_vla_len = h.UInt16()
    nested_vla = h.Vector(field_type=h.Int32(), length=nested_vla_len, value=(9, 10, 100))
    x = h.UInt8(5)


class Shine(h.Struct):
    arr = h.Array(field_type=h.UInt8(3), length=3, value=(1, 2))
    vec_len = h.UInt8()
    vec = h.Vector(field_type=h.UInt8(), length=vec_len)
    y = h.UInt64(9)
    z_len = h.UInt8()
    z = h.Vector(field_type=Garzon(), length=z_len, value=[
        Garzon(nested_vla=(11, 12, 13, 14, 15)), Garzon(arr=(9,)), Garzon()])
    vec2_len = h.UInt8()
    vec2 = h.Vector(field_type=h.UInt32(), length=vec2_len, value=(53, 99, 123))
    x = h.UInt16(104)


def test_vector():
    x = Shine()
    new_x = Shine.from_bytes(bytes(x))
    assert x == new_x


def test_vector_len_update():
    x = Shine()
    tmp = (1, 2, 3)
    x.vec = tmp
    assert x.vec_len == len(tmp)
    tmp = (1, 2, 3, 4)
    x.vec = tmp


class Isaac(h.Struct):
    arr = h.Array(field_type=h.UInt8(3), length=3, value=(1, 2))
    x = h.UInt8(5)


def test_bad_val():
    x = Isaac()
    x.arr = (4,)
    assert bytes(x) == b'\x04\x03\x03\x05'


def test_array():
    x = Isaac()
    assert x == Isaac.from_bytes(bytes(x))
    assert bytes(x) == b'\x01\x02\x03\x05'


def test_good_validator():
    class Shustin(h.Struct):
        arr = h.Array(3, h.UInt8(8), validator=h.FunctionValidator(lambda x: x > 7))

    assert Shustin()


@pytest.mark.xfail(condition=True,
                   reason="Can't call methods on structs because they're returned as values from struct")
def test_ipv4():
    class Venice(h.Struct):
        ip = h.IPv4()

<<<<<<< HEAD
    assert str(Venice().ip) == '0.0.0.0'
=======
    print(Venice())


def test_type_field():
    class Lior(h.Struct):
        a = h.Array(5, h.UInt16)

    class Raif(h.Struct):
        a = h.Array(5, h.UInt16())

    assert Lior().a == Raif().a
    assert Lior.a == Raif.a

    class Raif(h.Struct):
        a = h.Array(5, h.UInt16(1))

    assert Lior().a != Raif().a
    assert Lior.a != Raif.a
>>>>>>> 37459300
<|MERGE_RESOLUTION|>--- conflicted
+++ resolved
@@ -1,5 +1,3 @@
-import pytest
-
 import hydration as h
 
 
@@ -62,16 +60,11 @@
     assert Shustin()
 
 
-@pytest.mark.xfail(condition=True,
-                   reason="Can't call methods on structs because they're returned as values from struct")
 def test_ipv4():
     class Venice(h.Struct):
         ip = h.IPv4()
 
-<<<<<<< HEAD
     assert str(Venice().ip) == '0.0.0.0'
-=======
-    print(Venice())
 
 
 def test_type_field():
@@ -88,5 +81,4 @@
         a = h.Array(5, h.UInt16(1))
 
     assert Lior().a != Raif().a
-    assert Lior.a != Raif.a
->>>>>>> 37459300
+    assert Lior.a != Raif.a